--- conflicted
+++ resolved
@@ -38,12 +38,8 @@
 [workspace.dependencies]
 async-std = "^1.5"
 bytes = "1.4.0"
-<<<<<<< HEAD
-config = "0.13.3"
+config = "0.14.0"
 derivative = "2.2.0"
-=======
-config = "0.14.0"
->>>>>>> 75c27881
 dyn-clone = "1.0.14"
 env_logger= "0.11.2"
 futures = "0.3.28"
