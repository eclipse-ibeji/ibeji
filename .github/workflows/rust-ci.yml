name: Rust CI

on:
  push:
    branches:
      - main
  pull_request:
    branches:
      - main

env:
  CARGO_TERM_COLOR: always

jobs:
  static_code_analysis:
    runs-on: ubuntu-20.04
    steps:
      - name: Checkout repository and submodules
        uses: actions/checkout@v3
        with:
          submodules: recursive
      - name: Install SDL2
        run: sudo apt-get install -y libsdl2-2.0-0            
      - name: Install protobuf-compiler
        run: sudo apt-get install -y protobuf-compiler
      - name: Install .NET 7.0
        uses: actions/setup-dotnet@v3
<<<<<<< HEAD
        with:
          dotnet-version: 7.0
      - name: Install Rust toolchain
        uses: actions-rs/toolchain@v1
=======
>>>>>>> 3073a314
        with:
          dotnet-version: 7.0
      - name: Install Rust toolchain
        uses: ./.github/actions/install-rust-toolchain
        with:
          components: clippy rustfmt
      - name: Cache Dependencies
        uses: Swatinem/rust-cache@v2
      - run: cargo check --workspace
      - run: cargo clippy --all-targets --all-features --workspace --no-deps -- -D warnings
      - run: cargo fmt --all -- --check
      - name: Run doctest only
        uses: actions-rs/cargo@v1
        with:
          command: test
          args: --workspace --doc
      - name: Run cargo doc
        # This step is required to detect possible errors in docs that are not doctests.
        uses: actions-rs/cargo@v1
        with:
          command: doc
          args: --workspace --no-deps # Warnings are treated as errors due to our .cargo/config file.

  build_and_test:
    runs-on: ubuntu-20.04
    steps:
      - name: Checkout repository and submodules
        uses: actions/checkout@v3
        with:
          submodules: recursive
      - name: Install SDL2
        run: sudo apt-get install -y libsdl2-2.0-0           
      - name: Install protobuf-compiler
        run: sudo apt-get install -y protobuf-compiler
      - name: Install .NET 7.0
        uses: actions/setup-dotnet@v3
<<<<<<< HEAD
        with:
          dotnet-version: 7.0
      - name: Install Rust toolchain
        uses: actions-rs/toolchain@v1
=======
>>>>>>> 3073a314
        with:
          dotnet-version: 7.0
      - name: Install Rust toolchain
        uses: ./.github/actions/install-rust-toolchain
      - name: Cache Dependencies
        uses: Swatinem/rust-cache@v2
      - name: Build
        run: cargo build
      - name: Test
        run: cargo test<|MERGE_RESOLUTION|>--- conflicted
+++ resolved
@@ -18,20 +18,13 @@
       - name: Checkout repository and submodules
         uses: actions/checkout@v3
         with:
-          submodules: recursive
-      - name: Install SDL2
-        run: sudo apt-get install -y libsdl2-2.0-0            
+          submodules: recursive         
       - name: Install protobuf-compiler
         run: sudo apt-get install -y protobuf-compiler
+      - name: Install SDL2
+        run: sudo apt-get install -y libsdl2-2.0-0
       - name: Install .NET 7.0
         uses: actions/setup-dotnet@v3
-<<<<<<< HEAD
-        with:
-          dotnet-version: 7.0
-      - name: Install Rust toolchain
-        uses: actions-rs/toolchain@v1
-=======
->>>>>>> 3073a314
         with:
           dotnet-version: 7.0
       - name: Install Rust toolchain
@@ -61,20 +54,13 @@
       - name: Checkout repository and submodules
         uses: actions/checkout@v3
         with:
-          submodules: recursive
-      - name: Install SDL2
-        run: sudo apt-get install -y libsdl2-2.0-0           
+          submodules: recursive     
       - name: Install protobuf-compiler
         run: sudo apt-get install -y protobuf-compiler
+      - name: Install SDL2
+        run: sudo apt-get install -y libsdl2-2.0-0         
       - name: Install .NET 7.0
         uses: actions/setup-dotnet@v3
-<<<<<<< HEAD
-        with:
-          dotnet-version: 7.0
-      - name: Install Rust toolchain
-        uses: actions-rs/toolchain@v1
-=======
->>>>>>> 3073a314
         with:
           dotnet-version: 7.0
       - name: Install Rust toolchain
