# Copyright (c) Microsoft Corporation.
# Licensed under the MIT license.
# SPDX-License-Identifier: MIT

[package]
name = "invehicle-digital-twin"
version = "0.1.0"
edition = "2021"
license = "MIT"

[dependencies]
async-std = { workspace = true, features = ["attributes"] }
bytes = { workspace = true }
config = { workspace = true }
core-protobuf-data-access = { path = "../protobuf_data_access" }
env_logger= { workspace = true }
futures = { workspace = true }
http = { workspace = true }
iref = { workspace = true }
log = { workspace = true }
<<<<<<< HEAD
core-extension = { path = "../extension", features = ["managed_subscribe"] }
=======
common = { path = "../common" }
>>>>>>> 66c8967b
parking_lot = { workspace = true }
prost = { workspace = true }
serde = { workspace = true, features = ["derive"] }
serde_derive = { workspace = true }
serde_json = { workspace = true }
strum = { workspace = true }
strum_macros = { workspace = true }
tokio = { workspace = true , features = ["macros", "rt-multi-thread"] }
tonic = { workspace = true }
tower = { workspace = true }
url = { workspace = true }
yaml-rust = { workspace = true, optional = true }

[build-dependencies]
tonic-build = { workspace = true }

[features]
default = ["yaml"]
yaml = ["yaml-rust"]<|MERGE_RESOLUTION|>--- conflicted
+++ resolved
@@ -18,11 +18,8 @@
 http = { workspace = true }
 iref = { workspace = true }
 log = { workspace = true }
-<<<<<<< HEAD
+common = { path = "../common" }
 core-extension = { path = "../extension", features = ["managed_subscribe"] }
-=======
-common = { path = "../common" }
->>>>>>> 66c8967b
 parking_lot = { workspace = true }
 prost = { workspace = true }
 serde = { workspace = true, features = ["derive"] }
